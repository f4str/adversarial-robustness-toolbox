--- conflicted
+++ resolved
@@ -70,10 +70,7 @@
 
 
 @pytest.mark.skipMlFramework("non_dl_frameworks")
-<<<<<<< HEAD
-=======
 @pytest.mark.skipif(keras.__version__.startswith("2.2"), reason="requires Keras 2.3.0 or higher")
->>>>>>> dd37a593
 def test_predict(
     art_warning, framework, get_default_mnist_subset, image_dl_estimator, expected_values, store_expected_values
 ):
@@ -251,15 +248,9 @@
 
 # Note: because mxnet only supports 1 concurrent version of a model if we fit that model, all expected values will
 # change for all other tests using that fitted model
-<<<<<<< HEAD
-@pytest.mark.skipMlFramework("mxnet", "non_dl_frameworks")
-def test_fit_image_generator(
-    art_warning, framework, is_tf_version_2, image_dl_estimator, image_data_generator, get_default_mnist_subset
-=======
 @pytest.mark.skipMlFramework("mxnet", "non_dl_frameworks", "tensorflow2")
 def test_fit_image_generator(
     art_warning, framework, image_dl_estimator, image_data_generator, get_default_mnist_subset
->>>>>>> dd37a593
 ):
     try:
         classifier, sess = image_dl_estimator(from_logits=True)
@@ -285,17 +276,10 @@
 
 
 @pytest.mark.skipMlFramework("non_dl_frameworks")
-<<<<<<< HEAD
-def test_loss_gradient(
-    art_warning,
-    framework,
-    is_tf_version_2,
-=======
 @pytest.mark.skipif(keras.__version__.startswith("2.2"), reason="requires Keras 2.3.0 or higher")
 def test_loss_gradient(
     art_warning,
     framework,
->>>>>>> dd37a593
     get_default_mnist_subset,
     image_dl_estimator,
     expected_values,
@@ -403,10 +387,7 @@
 
 
 @pytest.mark.skipMlFramework("mxnet", "non_dl_frameworks")
-<<<<<<< HEAD
-=======
 @pytest.mark.skipif(keras.__version__.startswith("2.2"), reason="requires Keras 2.3.0 or higher")
->>>>>>> dd37a593
 def test_class_gradient(
     art_warning,
     framework,

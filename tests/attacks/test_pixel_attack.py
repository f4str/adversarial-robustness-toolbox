# MIT License
#
# Copyright (C) The Adversarial Robustness Toolbox (ART) Authors 2020
#
# Permission is hereby granted, free of charge, to any person obtaining a copy of this software and associated
# documentation files (the "Software"), to deal in the Software without restriction, including without limitation the
# rights to use, copy, modify, merge, publish, distribute, sublicense, and/or sell copies of the Software, and to permit
# persons to whom the Software is furnished to do so, subject to the following conditions:
#
# The above copyright notice and this permission notice shall be included in all copies or substantial portions of the
# Software.
#
# THE SOFTWARE IS PROVIDED "AS IS", WITHOUT WARRANTY OF ANY KIND, EXPRESS OR IMPLIED, INCLUDING BUT NOT LIMITED TO THE
# WARRANTIES OF MERCHANTABILITY, FITNESS FOR A PARTICULAR PURPOSE AND NONINFRINGEMENT. IN NO EVENT SHALL THE
# AUTHORS OR COPYRIGHT HOLDERS BE LIABLE FOR ANY CLAIM, DAMAGES OR OTHER LIABILITY, WHETHER IN AN ACTION OF CONTRACT,
# TORT OR OTHERWISE, ARISING FROM, OUT OF OR IN CONNECTION WITH THE SOFTWARE OR THE USE OR OTHER DEALINGS IN THE
# SOFTWARE.
"""
This module tests the Pixel Attack.
The Pixel Attack is a generalisation of One Pixel Attack.

| One Pixel Attack Paper link:
    https://ieeexplore.ieee.org/abstract/document/8601309/citations#citations
    (arXiv link: https://arxiv.org/pdf/1710.08864.pdf)
| Pixel Attack Paper link:
    https://arxiv.org/abs/1906.06026
"""
from __future__ import absolute_import, division, print_function, unicode_literals

import logging
import unittest

import numpy as np

from art.attacks.evasion.pixel_threshold import PixelAttack
from art.estimators.estimator import BaseEstimator, NeuralNetworkMixin
from art.estimators.classification.classifier import ClassifierMixin
from art.utils import get_labels_np_array

from tests.utils import TestBase
from tests.utils import get_image_classifier_tf, get_image_classifier_kr, get_image_classifier_pt
from tests.attacks.utils import backend_test_classifier_type_check_fail

logger = logging.getLogger(__name__)


class TestPixelAttack(TestBase):
    """
    A unittest class for testing the Pixel Attack.

    This module tests the Pixel Attack.
    The Pixel Attack is a generalisation of One Pixel Attack.

    | One Pixel Attack Paper link:
        https://ieeexplore.ieee.org/abstract/document/8601309/citations#citations
        (arXiv link: https://arxiv.org/pdf/1710.08864.pdf)
    | Pixel Attack Paper link:
        https://arxiv.org/abs/1906.06026
    """

    @classmethod
    def setUpClass(cls):
        super().setUpClass()

        cls.n_test = 2
        cls.x_test_mnist = cls.x_test_mnist[0 : cls.n_test]
        cls.y_test_mnist = cls.y_test_mnist[0 : cls.n_test]

    def test_6_keras_mnist(self):
        """
        Test with the KerasClassifier. (Untargeted Attack)
        :return:
        """

        classifier = get_image_classifier_kr()
        self._test_attack(classifier, self.x_test_mnist, self.y_test_mnist, False)

    def test_2_tensorflow_mnist(self):
        """
        Test with the TensorFlowClassifier. (Untargeted Attack)
        :return:
        """
        classifier, sess = get_image_classifier_tf()
        self._test_attack(classifier, self.x_test_mnist, self.y_test_mnist, False)

    def test_4_pytorch_mnist(self):
        """
        Test with the PyTorchClassifier. (Untargeted Attack)
        :return:
        """
        x_test = np.reshape(self.x_test_mnist, (self.x_test_mnist.shape[0], 1, 28, 28)).astype(np.float32)
        classifier = get_image_classifier_pt()
        self._test_attack(classifier, x_test, self.y_test_mnist, False)

    def test_7_keras_mnist_targeted(self):
        """
        Test with the KerasClassifier. (Targeted Attack)
        :return:
        """
        classifier = get_image_classifier_kr()
        self._test_attack(classifier, self.x_test_mnist, self.y_test_mnist, True)

    def test_3_tensorflow_mnist_targeted(self):
        """
        Test with the TensorFlowClassifier. (Targeted Attack)
        :return:
        """
        classifier, sess = get_image_classifier_tf()
        self._test_attack(classifier, self.x_test_mnist, self.y_test_mnist, True)

    def test_5_pytorch_mnist_targeted(self):
        """
        Test with the PyTorchClassifier. (Targeted Attack)
        :return:
        """
        x_test = np.reshape(self.x_test_mnist, (self.x_test_mnist.shape[0], 1, 28, 28)).astype(np.float32)
        classifier = get_image_classifier_pt()
        self._test_attack(classifier, x_test, self.y_test_mnist, True)

    def _test_attack(self, classifier, x_test, y_test, targeted):
        """
        Test with the Pixel Attack
        :return:
        """
        x_test_original = x_test.copy()

        if targeted:
            # Generate random target classes
            class_y_test = np.argmax(y_test, axis=1)
            nb_classes = np.unique(class_y_test).shape[0]
            targets = np.random.randint(nb_classes, size=self.n_test)
            for i in range(self.n_test):
                if class_y_test[i] == targets[i]:
                    targets[i] -= 1
        else:
            targets = y_test

        for es in [1]:  # Option 0 is not easy to reproduce reliably, we should consider it at a later time
<<<<<<< HEAD
            df = PixelAttack(classifier, th=64, es=es, max_iter=10, targeted=targeted)
            x_test_adv = df.generate(x_test_original, targets)
=======
            df = PixelAttack(classifier, th=64, es=es, targeted=targeted, verbose=False)
            x_test_adv = df.generate(x_test_original, targets, max_iter=10)
>>>>>>> 1a0db4b8

            np.testing.assert_raises(AssertionError, np.testing.assert_array_equal, x_test, x_test_adv)
            self.assertFalse((0.0 == x_test_adv).all())

            y_pred = get_labels_np_array(classifier.predict(x_test_adv))

            accuracy = np.sum(np.argmax(y_pred, axis=1) == np.argmax(self.y_test_mnist, axis=1)) / self.n_test
            logger.info("Accuracy on adversarial examples: %.2f%%", (accuracy * 100))

        # Check that x_test has not been modified by attack and classifier
        self.assertAlmostEqual(float(np.max(np.abs(x_test_original - x_test))), 0.0, delta=0.00001)

    def test_1_classifier_type_check_fail(self):
        backend_test_classifier_type_check_fail(PixelAttack, [BaseEstimator, NeuralNetworkMixin, ClassifierMixin])


if __name__ == "__main__":
    unittest.main()<|MERGE_RESOLUTION|>--- conflicted
+++ resolved
@@ -136,13 +136,8 @@
             targets = y_test
 
         for es in [1]:  # Option 0 is not easy to reproduce reliably, we should consider it at a later time
-<<<<<<< HEAD
-            df = PixelAttack(classifier, th=64, es=es, max_iter=10, targeted=targeted)
+            df = PixelAttack(classifier, th=64, es=es, max_iter=10, targeted=targeted, verbose=False)
             x_test_adv = df.generate(x_test_original, targets)
-=======
-            df = PixelAttack(classifier, th=64, es=es, targeted=targeted, verbose=False)
-            x_test_adv = df.generate(x_test_original, targets, max_iter=10)
->>>>>>> 1a0db4b8
 
             np.testing.assert_raises(AssertionError, np.testing.assert_array_equal, x_test, x_test_adv)
             self.assertFalse((0.0 == x_test_adv).all())

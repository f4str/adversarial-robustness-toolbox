--- conflicted
+++ resolved
@@ -193,10 +193,6 @@
     :return: `(x_train, y_train), (x_test, y_test), min, max`
     :rtype: `(np.ndarray, np.ndarray), (np.ndarray, np.ndarray), float, float`
     """
-<<<<<<< HEAD
-    from config import CIFAR10_PATH
-=======
->>>>>>> 9f85dc84
     import keras.backend as k
     from keras.datasets.cifar import load_batch
     from keras.utils.data_utils import get_file
@@ -234,13 +230,8 @@
 
 
 def load_mnist():
-<<<<<<< HEAD
-    """Loads MNIST dataset from config.MNIST_PATH or downloads it if necessary.
-    
-=======
     """Loads MNIST dataset from `DATA_PATH` or downloads it if necessary.
 
->>>>>>> 9f85dc84
     :return: `(x_train, y_train), (x_test, y_test), min, max`
     :rtype: `(np.ndarray, np.ndarray), (np.ndarray, np.ndarray), float, float`
     """
@@ -340,11 +331,6 @@
     :rtype: `(np.ndarray, np.ndarray), (np.ndarray, np.ndarray), float, float`
     """
     from os.path import join
-<<<<<<< HEAD
-
-    from config import STL10_PATH
-=======
->>>>>>> 9f85dc84
     import keras.backend as k
     from keras.utils.data_utils import get_file
     from art import DATA_PATH

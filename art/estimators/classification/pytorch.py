# MIT License
#
# Copyright (C) The Adversarial Robustness Toolbox (ART) Authors 2018
#
# Permission is hereby granted, free of charge, to any person obtaining a copy of this software and associated
# documentation files (the "Software"), to deal in the Software without restriction, including without limitation the
# rights to use, copy, modify, merge, publish, distribute, sublicense, and/or sell copies of the Software, and to permit
# persons to whom the Software is furnished to do so, subject to the following conditions:
#
# The above copyright notice and this permission notice shall be included in all copies or substantial portions of the
# Software.
#
# THE SOFTWARE IS PROVIDED "AS IS", WITHOUT WARRANTY OF ANY KIND, EXPRESS OR IMPLIED, INCLUDING BUT NOT LIMITED TO THE
# WARRANTIES OF MERCHANTABILITY, FITNESS FOR A PARTICULAR PURPOSE AND NONINFRINGEMENT. IN NO EVENT SHALL THE
# AUTHORS OR COPYRIGHT HOLDERS BE LIABLE FOR ANY CLAIM, DAMAGES OR OTHER LIABILITY, WHETHER IN AN ACTION OF CONTRACT,
# TORT OR OTHERWISE, ARISING FROM, OUT OF OR IN CONNECTION WITH THE SOFTWARE OR THE USE OR OTHER DEALINGS IN THE
# SOFTWARE.
"""
This module implements the classifier `PyTorchClassifier` for PyTorch models.
"""
from __future__ import absolute_import, division, print_function, unicode_literals

import copy
import logging
import os
import random
import time
from typing import Any, Dict, List, Optional, Tuple, Union, TYPE_CHECKING

import numpy as np
import six

from art import config
from art.estimators.classification.classifier import (
    ClassGradientsMixin,
    ClassifierMixin,
)
from art.estimators.pytorch import PyTorchEstimator
from art.utils import check_and_transform_label_format

if TYPE_CHECKING:
    # pylint: disable=C0412
    import torch

    from art.utils import CLIP_VALUES_TYPE, PREPROCESSING_TYPE
    from art.data_generators import DataGenerator
    from art.defences.preprocessor import Preprocessor
    from art.defences.postprocessor import Postprocessor

logger = logging.getLogger(__name__)


class PyTorchClassifier(ClassGradientsMixin, ClassifierMixin, PyTorchEstimator):  # lgtm [py/missing-call-to-init]
    """
    This class implements a classifier with the PyTorch framework.
    """

<<<<<<< HEAD
=======
    estimator_params = PyTorchEstimator.estimator_params + ClassifierMixin.estimator_params + [
        "loss",
        "input_shape",
        "optimizer",
        "use_amp",
        "opt_level",
        "loss_scale",
    ]

    @deprecated_keyword_arg("channel_index", end_version="1.6.0", replaced_by="channels_first")
>>>>>>> 38eea27b
    def __init__(
        self,
        model: "torch.nn.Module",
        loss: "torch.nn.modules.loss._Loss",
        input_shape: Tuple[int, ...],
        nb_classes: int,
        optimizer: Optional["torch.optim.Optimizer"] = None,  # type: ignore
        use_amp: bool = False,
        opt_level: str = "O1",
        loss_scale: Optional[Union[float, str]] = "dynamic",
        channels_first: bool = True,
        clip_values: Optional["CLIP_VALUES_TYPE"] = None,
        preprocessing_defences: Union["Preprocessor", List["Preprocessor"], None] = None,
        postprocessing_defences: Union["Postprocessor", List["Postprocessor"], None] = None,
        preprocessing: "PREPROCESSING_TYPE" = (0, 1),
        device_type: str = "gpu",
    ) -> None:
        """
        Initialization specifically for the PyTorch-based implementation.

        :param model: PyTorch model. The output of the model can be logits, probabilities or anything else. Logits
               output should be preferred where possible to ensure attack efficiency.
        :param loss: The loss function for which to compute gradients for training. The target label must be raw
               categorical, i.e. not converted to one-hot encoding.
        :param input_shape: The shape of one input instance.
        :param optimizer: The optimizer used to train the classifier.
        :param use_amp: Whether to use the automatic mixed precision tool to enable mixed precision training or
                        gradient computation, e.g. with loss gradient computation. When set to True, this option is
                        only triggered if there are GPUs available.
        :param opt_level: Specify a pure or mixed precision optimization level. Used when use_amp is True. Accepted
                          values are `O0`, `O1`, `O2`, and `O3`.
        :param loss_scale: Loss scaling. Used when use_amp is True. If passed as a string, must be a string
                           representing a number, e.g., “1.0”, or the string “dynamic”.
        :param nb_classes: The number of classes of the model.
        :param optimizer: The optimizer used to train the classifier.
        :param channels_first: Set channels first or last.
        :param clip_values: Tuple of the form `(min, max)` of floats or `np.ndarray` representing the minimum and
               maximum values allowed for features. If floats are provided, these will be used as the range of all
               features. If arrays are provided, each value will be considered the bound for a feature, thus
               the shape of clip values needs to match the total number of features.
        :param preprocessing_defences: Preprocessing defence(s) to be applied by the classifier.
        :param postprocessing_defences: Postprocessing defence(s) to be applied by the classifier.
        :param preprocessing: Tuple of the form `(subtrahend, divisor)` of floats or `np.ndarray` of values to be
               used for data preprocessing. The first value will be subtracted from the input. The input will then
               be divided by the second one.
        :param device_type: Type of device on which the classifier is run, either `gpu` or `cpu`.
        """
        import torch  # lgtm [py/repeated-import]

        super().__init__(
            model=model,
            clip_values=clip_values,
            channels_first=channels_first,
            preprocessing_defences=preprocessing_defences,
            postprocessing_defences=postprocessing_defences,
            preprocessing=preprocessing,
            device_type=device_type,
        )
        self._nb_classes = nb_classes
        self._input_shape = input_shape
        self._model = self._make_model_wrapper(model)
        self._loss = loss
        self._optimizer = optimizer
        self._use_amp = use_amp
        self._learning_phase: Optional[bool] = None
        self._opt_level = opt_level
        self._loss_scale = loss_scale

        # Get the internal layers
        self._layer_names = self._model.get_layers

        self._model.to(self._device)

        # Index of layer at which the class gradients should be calculated
        self._layer_idx_gradients = -1

        if isinstance(self._loss, (torch.nn.CrossEntropyLoss, torch.nn.NLLLoss, torch.nn.MultiMarginLoss),):
            self._reduce_labels = True
            self._int_labels = True
        elif isinstance(self._loss, (torch.nn.BCELoss),):
            self._reduce_labels = True
            self._int_labels = False
        else:
            self._reduce_labels = False
            self._int_labels = False

        # Setup for AMP use
        if self._use_amp:
            from apex import amp

            if self._optimizer is None:
                logger.warning(
                    "An optimizer is needed to use the automatic mixed precision tool, but none for provided. "
                    "A default optimizer is used."
                )

                # Create the optimizers
                parameters = self._model.parameters()
                self._optimizer = torch.optim.SGD(parameters, lr=0.01)

            if self.device.type == "cpu":
                enabled = False
            else:
                enabled = True

            self._model, self._optimizer = amp.initialize(
                models=self._model,
                optimizers=self._optimizer,
                enabled=enabled,
                opt_level=opt_level,
                loss_scale=loss_scale,
            )

    @property
    def device(self) -> "torch.device":
        """
        Get current used device.

        :return: Current used device.
        """
        return self._device

    @property
    def model(self) -> "torch.nn.Module":
        return self._model._model

    @property
    def input_shape(self) -> Tuple[int, ...]:
        """
        Return the shape of one input sample.

        :return: Shape of one input sample.
        """
        return self._input_shape  # type: ignore

    @property
    def loss(self) -> "torch.nn.modules.loss._Loss":
        """
        Return the loss function.

        :return: The loss function.
        """
        return self._loss  # type: ignore

    @property
    def optimizer(self) -> "torch.optim.Optimizer":
        """
        Return the optimizer.

        :return: The optimizer.
        """
        return self._optimizer  # type: ignore

    @property
    def use_amp(self) -> bool:
        """
        Return a boolean indicating whether to use the automatic mixed precision tool.

        :return: Whether to use the automatic mixed precision tool.
        """
        return self._use_amp  # type: ignore

    @property
    def opt_level(self) -> str:
        """
        Return a string specifying a pure or mixed precision optimization level.

        :return: A string specifying a pure or mixed precision optimization level. Possible
                 values are `O0`, `O1`, `O2`, and `O3`.
        """
        return self._opt_level  # type: ignore

    @property
    def loss_scale(self) -> Union[float, str]:
        """
        Return the loss scaling value.

        :return: Loss scaling. Possible values for string: a string representing a number, e.g., “1.0”,
                 or the string “dynamic”.
        """
        return self._loss_scale  # type: ignore

    def reduce_labels(self, y: Union[np.ndarray, "torch.Tensor"]) -> Union[np.ndarray, "torch.Tensor"]:
        import torch  # lgtm [py/repeated-import]

        # Check if the loss function requires as input index labels instead of one-hot-encoded labels
        if self._reduce_labels and self._int_labels:
            if isinstance(y, torch.Tensor):
                return torch.argmax(y, dim=1)
            else:
                return np.argmax(y, axis=1)
        elif self._reduce_labels:  # float labels
            if isinstance(y, torch.Tensor):
                return torch.argmax(y, dim=1).type("torch.FloatTensor")
            else:
                y_index = np.argmax(y, axis=1).astype(np.float32)
                y_index = np.expand_dims(y_index, axis=1)
                return y_index
        else:
            return y

    def predict(self, x: np.ndarray, batch_size: int = 128, **kwargs) -> np.ndarray:
        """
        Perform prediction for a batch of inputs.

        :param x: Test set.
        :param batch_size: Size of batches.
        :return: Array of predictions of shape `(nb_inputs, nb_classes)`.
        """
        import torch  # lgtm [py/repeated-import]

        # Put the model in the eval mode
        self._model.eval()

        # Apply preprocessing
        x_preprocessed, _ = self._apply_preprocessing(x, y=None, fit=False)

        # Run prediction with batch processing
        results = np.zeros((x_preprocessed.shape[0], self.nb_classes), dtype=np.float32)
        num_batch = int(np.ceil(len(x_preprocessed) / float(batch_size)))
        for m in range(num_batch):
            # Batch indexes
            begin, end = (
                m * batch_size,
                min((m + 1) * batch_size, x_preprocessed.shape[0]),
            )

            with torch.no_grad():
                model_outputs = self._model(torch.from_numpy(x_preprocessed[begin:end]).to(self._device))
            output = model_outputs[-1]
            results[begin:end] = output.detach().cpu().numpy()

        # Apply postprocessing
        predictions = self._apply_postprocessing(preds=results, fit=False)

        return predictions

    def fit(self, x: np.ndarray, y: np.ndarray, batch_size: int = 128, nb_epochs: int = 10, **kwargs) -> None:
        """
        Fit the classifier on the training set `(x, y)`.

        :param x: Training data.
        :param y: Target values (class labels) one-hot-encoded of shape (nb_samples, nb_classes) or index labels of
                  shape (nb_samples,).
        :param batch_size: Size of batches.
        :param nb_epochs: Number of epochs to use for training.
        :param kwargs: Dictionary of framework-specific arguments. This parameter is not currently supported for PyTorch
               and providing it takes no effect.
        """
        import torch  # lgtm [py/repeated-import]

        # Put the model in the training mode
        self._model.train()

        if self._optimizer is None:
            raise ValueError("An optimizer is needed to train the model, but none for provided.")

        y = check_and_transform_label_format(y, self.nb_classes)

        # Apply preprocessing
        x_preprocessed, y_preprocessed = self._apply_preprocessing(x, y, fit=True)

        # Check label shape
        y_preprocessed = self.reduce_labels(y_preprocessed)

        num_batch = int(np.ceil(len(x_preprocessed) / float(batch_size)))
        ind = np.arange(len(x_preprocessed))

        # Start training
        for _ in range(nb_epochs):
            # Shuffle the examples
            random.shuffle(ind)

            # Train for one epoch
            for m in range(num_batch):
                i_batch = torch.from_numpy(x_preprocessed[ind[m * batch_size : (m + 1) * batch_size]]).to(self._device)
                o_batch = torch.from_numpy(y_preprocessed[ind[m * batch_size : (m + 1) * batch_size]]).to(self._device)

                # Zero the parameter gradients
                self._optimizer.zero_grad()

                # Perform prediction
                model_outputs = self._model(i_batch)

                # Form the loss function
                loss = self._loss(model_outputs[-1], o_batch)

                # Do training
                if self._use_amp:
                    from apex import amp

                    with amp.scale_loss(loss, self._optimizer) as scaled_loss:
                        scaled_loss.backward()

                else:
                    loss.backward()

                self._optimizer.step()

    def fit_generator(self, generator: "DataGenerator", nb_epochs: int = 20, **kwargs) -> None:
        """
        Fit the classifier using the generator that yields batches as specified.

        :param generator: Batch generator providing `(x, y)` for each epoch.
        :param nb_epochs: Number of epochs to use for training.
        :param kwargs: Dictionary of framework-specific arguments. This parameter is not currently supported for PyTorch
               and providing it takes no effect.
        """
        import torch  # lgtm [py/repeated-import]
        from art.data_generators import PyTorchDataGenerator

        # Put the model in the training mode
        self._model.train()

        if self._optimizer is None:
            raise ValueError("An optimizer is needed to train the model, but none for provided.")

        # Train directly in PyTorch
        if isinstance(generator, PyTorchDataGenerator) and not self.preprocessing:
            for _ in range(nb_epochs):
                for i_batch, o_batch in generator.iterator:
                    if isinstance(i_batch, np.ndarray):
                        i_batch = torch.from_numpy(i_batch).to(self._device)
                    else:
                        i_batch = i_batch.to(self._device)

                    if isinstance(o_batch, np.ndarray):
                        o_batch = torch.argmax(torch.from_numpy(o_batch).to(self._device), dim=1)
                    else:
                        o_batch = torch.argmax(o_batch.to(self._device), dim=1)

                    # Zero the parameter gradients
                    self._optimizer.zero_grad()

                    # Perform prediction
                    model_outputs = self._model(i_batch)

                    # Form the loss function
                    loss = self._loss(model_outputs[-1], o_batch)

                    # Do training
                    if self._use_amp:
                        from apex import amp

                        with amp.scale_loss(loss, self._optimizer) as scaled_loss:
                            scaled_loss.backward()

                    else:
                        loss.backward()

                    self._optimizer.step()

        else:
            # Fit a generic data generator through the API
            super().fit_generator(generator, nb_epochs=nb_epochs)

    def class_gradient(self, x: np.ndarray, label: Union[int, List[int], None] = None, **kwargs) -> np.ndarray:
        """
        Compute per-class derivatives w.r.t. `x`.

        :param x: Sample input with shape as expected by the model.
        :param label: Index of a specific per-class derivative. If an integer is provided, the gradient of that class
                      output is computed for all samples. If multiple values as provided, the first dimension should
                      match the batch size of `x`, and each value will be used as target for its corresponding sample in
                      `x`. If `None`, then gradients for all classes will be computed for each sample.
        :return: Array of gradients of input features w.r.t. each class in the form
                 `(batch_size, nb_classes, input_shape)` when computing for all classes, otherwise shape becomes
                 `(batch_size, 1, input_shape)` when `label` parameter is specified.
        """
        import torch  # lgtm [py/repeated-import]

        if not (
            (label is None)
            or (isinstance(label, (int, np.integer)) and label in range(self._nb_classes))
            or (
                isinstance(label, np.ndarray)
                and len(label.shape) == 1
                and (label < self._nb_classes).all()
                and label.shape[0] == x.shape[0]
            )
        ):
            raise ValueError("Label %s is out of range." % label)

        # Apply preprocessing
        if self.all_framework_preprocessing:
            x_grad = torch.from_numpy(x).to(self._device)
            if self._layer_idx_gradients < 0:
                x_grad.requires_grad = True
            x_input, _ = self._apply_preprocessing(x_grad, y=None, fit=False, no_grad=False)
        else:
            x_preprocessed, _ = self._apply_preprocessing(x, y=None, fit=False, no_grad=True)
            x_grad = torch.from_numpy(x_preprocessed).to(self._device)
            if self._layer_idx_gradients < 0:
                x_grad.requires_grad = True
            x_input = x_grad

        # Run prediction
        model_outputs = self._model(x_input)

        # Set where to get gradient
        if self._layer_idx_gradients >= 0:
            input_grad = model_outputs[self._layer_idx_gradients]
        else:
            input_grad = x_grad

        # Set where to get gradient from
        preds = model_outputs[-1]

        # Compute the gradient
        grads = []

        def save_grad():
            def hook(grad):
                grads.append(grad.cpu().numpy().copy())
                grad.data.zero_()

            return hook

        input_grad.register_hook(save_grad())

        self._model.zero_grad()
        if label is None:
            for i in range(self.nb_classes):
                torch.autograd.backward(
                    preds[:, i], torch.tensor([1.0] * len(preds[:, 0])).to(self._device), retain_graph=True,
                )

        elif isinstance(label, (int, np.integer)):
            torch.autograd.backward(
                preds[:, label], torch.tensor([1.0] * len(preds[:, 0])).to(self._device), retain_graph=True,
            )
        else:
            unique_label = list(np.unique(label))
            for i in unique_label:
                torch.autograd.backward(
                    preds[:, i], torch.tensor([1.0] * len(preds[:, 0])).to(self._device), retain_graph=True,
                )

            grads = np.swapaxes(np.array(grads), 0, 1)
            lst = [unique_label.index(i) for i in label]
            grads = grads[np.arange(len(grads)), lst]

            grads = grads[None, ...]

        grads = np.swapaxes(np.array(grads), 0, 1)
        if not self.all_framework_preprocessing:
            grads = self._apply_preprocessing_gradient(x, grads)

        return grads

    def compute_loss(self, x: np.ndarray, y: np.ndarray, reduction: str = "none", **kwargs) -> np.ndarray:
        """
        Compute the loss function w.r.t. `x`.

        :param x: Sample input with shape as expected by the model.
        :param y: Target values (class labels) one-hot-encoded of shape `(nb_samples, nb_classes)` or indices
                  of shape `(nb_samples,)`.
        :param reduction: Specifies the reduction to apply to the output: 'none' | 'mean' | 'sum'.
                   'none': no reduction will be applied
                   'mean': the sum of the output will be divided by the number of elements in the output,
                   'sum': the output will be summed.
        :return: Array of losses of the same shape as `x`.
        """
        import torch  # lgtm [py/repeated-import]

        # Apply preprocessing
        x_preprocessed, y_preprocessed = self._apply_preprocessing(x, y, fit=False)

        # Check label shape
        y_preprocessed = self.reduce_labels(y_preprocessed)

        # Convert the inputs to Tensors
        inputs_t = torch.from_numpy(x_preprocessed).to(self._device)

        # Convert the labels to Tensors
        labels_t = torch.from_numpy(y_preprocessed).to(self._device)

        # Compute the loss and return
        model_outputs = self._model(inputs_t)
        prev_reduction = self._loss.reduction

        # Return individual loss values
        self._loss.reduction = reduction
        loss = self._loss(model_outputs[-1], labels_t)
        self._loss.reduction = prev_reduction

        return loss.detach().cpu().numpy()

    def loss_gradient(
        self, x: Union[np.ndarray, "torch.Tensor"], y: Union[np.ndarray, "torch.Tensor"], **kwargs
    ) -> Union[np.ndarray, "torch.Tensor"]:
        """
        Compute the gradient of the loss function w.r.t. `x`.

        :param x: Sample input with shape as expected by the model.
        :param y: Target values (class labels) one-hot-encoded of shape `(nb_samples, nb_classes)` or indices of shape
                  `(nb_samples,)`.
        :return: Array of gradients of the same shape as `x`.
        """
        import torch  # lgtm [py/repeated-import]

        # Apply preprocessing
        if self.all_framework_preprocessing:
            x_grad = torch.tensor(x).to(self._device)
            y_grad = torch.tensor(y).to(self._device)
            x_grad.requires_grad = True
            inputs_t, y_preprocessed = self._apply_preprocessing(x_grad, y=y_grad, fit=False, no_grad=False)
        elif isinstance(x, np.ndarray):
            x_preprocessed, y_preprocessed = self._apply_preprocessing(x, y=y, fit=False, no_grad=True)
            x_grad = torch.from_numpy(x_preprocessed).to(self._device)
            x_grad.requires_grad = True
            inputs_t = x_grad
        else:
            raise NotImplementedError("Combination of inputs and preprocessing not supported.")

        # Check label shape
        y_preprocessed = self.reduce_labels(y_preprocessed)

        if isinstance(y_preprocessed, np.ndarray):
            labels_t = torch.from_numpy(y_preprocessed).to(self._device)
        else:
            labels_t = y_preprocessed

        # Compute the gradient and return
        model_outputs = self._model(inputs_t)
        loss = self._loss(model_outputs[-1], labels_t)

        # Clean gradients
        self._model.zero_grad()

        # Compute gradients
        if self._use_amp:
            from apex import amp

            with amp.scale_loss(loss, self._optimizer) as scaled_loss:
                scaled_loss.backward()

        else:
            loss.backward()

        if isinstance(x, torch.Tensor):
            grads = x_grad.grad
        else:
            grads = x_grad.grad.cpu().numpy().copy()  # type: ignore

        if not self.all_framework_preprocessing:
            grads = self._apply_preprocessing_gradient(x, grads)

        assert grads.shape == x.shape

        return grads

    def get_activations(
        self, x: np.ndarray, layer: Union[int, str], batch_size: int = 128, framework: bool = False
    ) -> np.ndarray:
        """
        Return the output of the specified layer for input `x`. `layer` is specified by layer index (between 0 and
        `nb_layers - 1`) or by name. The number of layers can be determined by counting the results returned by
        calling `layer_names`.

        :param x: Input for computing the activations.
        :param layer: Layer for computing the activations
        :param batch_size: Size of batches.
        :param framework: If true, return the intermediate tensor representation of the activation.
        :return: The output of `layer`, where the first dimension is the batch size corresponding to `x`.
        """
        import torch  # lgtm [py/repeated-import]

        # Apply defences
        x_preprocessed, _ = self._apply_preprocessing(x=x, y=None, fit=False)

        # Get index of the extracted layer
        if isinstance(layer, six.string_types):
            if layer not in self._layer_names:
                raise ValueError("Layer name %s not supported" % layer)
            layer_index = self._layer_names.index(layer)

        elif isinstance(layer, (int, np.integer)):
            layer_index = layer

        else:
            raise TypeError("Layer must be of type str or int")

        if framework:
            return self._model(torch.from_numpy(x).to(self._device))[layer_index]

        # Run prediction with batch processing
        results = []
        num_batch = int(np.ceil(len(x_preprocessed) / float(batch_size)))

        for m in range(num_batch):
            # Batch indexes
            begin, end = (
                m * batch_size,
                min((m + 1) * batch_size, x_preprocessed.shape[0]),
            )

            # Run prediction for the current batch
            layer_output = self._model(torch.from_numpy(x_preprocessed[begin:end]).to(self._device))[layer_index]
            results.append(layer_output.detach().cpu().numpy())

        results = np.concatenate(results)

        return results

    def set_learning_phase(self, train: bool) -> None:
        """
        Set the learning phase for the backend framework.

        :param train: True to set the learning phase to training, False to set it to prediction.
        """
        if isinstance(train, bool):
            self._learning_phase = train
            self._model.train(train)

    def save(self, filename: str, path: Optional[str] = None) -> None:
        """
        Save a model to file in the format specific to the backend framework.

        :param filename: Name of the file where to store the model.
        :param path: Path of the folder where to store the model. If no path is specified, the model will be stored in
                     the default data location of the library `ART_DATA_PATH`.
        """
        import torch  # lgtm [py/repeated-import]

        if path is None:
            full_path = os.path.join(config.ART_DATA_PATH, filename)
        else:
            full_path = os.path.join(path, filename)
        folder = os.path.split(full_path)[0]
        if not os.path.exists(folder):
            os.makedirs(folder)

        # pylint: disable=W0212
        # disable pylint because access to _modules required
        torch.save(self._model._model.state_dict(), full_path + ".model")
        torch.save(self._optimizer.state_dict(), full_path + ".optimizer")  # type: ignore
        logger.info("Model state dict saved in path: %s.", full_path + ".model")
        logger.info("Optimizer state dict saved in path: %s.", full_path + ".optimizer")

    def __getstate__(self) -> Dict[str, Any]:
        """
        Use to ensure `PyTorchClassifier` can be pickled.

        :return: State dictionary with instance parameters.
        """
        # pylint: disable=W0212
        # disable pylint because access to _model required
        state = self.__dict__.copy()
        state["inner_model"] = copy.copy(state["_model"]._model)

        # Remove the unpicklable entries
        del state["_model_wrapper"]
        del state["_device"]
        del state["_model"]

        model_name = str(time.time())
        state["model_name"] = model_name
        self.save(model_name)

        return state

    def __setstate__(self, state: Dict[str, Any]) -> None:
        """
        Use to ensure `PyTorchClassifier` can be unpickled.

        :param state: State dictionary with instance parameters to restore.
        """
        import torch  # lgtm [py/repeated-import]

        # Recover model
        self.__dict__.update(state)
        full_path = os.path.join(config.ART_DATA_PATH, state["model_name"])
        model = state["inner_model"]
        model.load_state_dict(torch.load(str(full_path) + ".model"))
        model.eval()
        self._model = self._make_model_wrapper(model)

        # Recover device
        self._device = torch.device("cuda:0" if torch.cuda.is_available() else "cpu")
        self._model.to(self._device)

        # Recover optimizer
        self._optimizer.load_state_dict(torch.load(str(full_path) + ".optimizer"))  # type: ignore

        self.__dict__.pop("model_name", None)
        self.__dict__.pop("inner_model", None)

    def __repr__(self):
        repr_ = (
            "%s(model=%r, loss=%r, optimizer=%r, input_shape=%r, nb_classes=%r, channels_first=%r, "
            "clip_values=%r, preprocessing_defences=%r, postprocessing_defences=%r, preprocessing=%r)"
            % (
                self.__module__ + "." + self.__class__.__name__,
                self._model,
                self._loss,
                self._optimizer,
                self._input_shape,
                self.nb_classes,
                self.channels_first,
                self.clip_values,
                self.preprocessing_defences,
                self.postprocessing_defences,
                self.preprocessing,
            )
        )

        return repr_

    def _make_model_wrapper(self, model: "torch.nn.Module") -> "torch.nn.Module":
        # Try to import PyTorch and create an internal class that acts like a model wrapper extending torch.nn.Module
        try:
            import torch.nn as nn

            # Define model wrapping class only if not defined before
            if not hasattr(self, "_model_wrapper"):

                class ModelWrapper(nn.Module):
                    """
                    This is a wrapper for the input model.
                    """

                    import torch  # lgtm [py/repeated-import]

                    def __init__(self, model: torch.nn.Module):
                        """
                        Initialization by storing the input model.

                        :param model: PyTorch model. The forward function of the model must return the logit output.
                        """
                        super().__init__()
                        self._model = model

                    # pylint: disable=W0221
                    # disable pylint because of API requirements for function
                    def forward(self, x):
                        """
                        This is where we get outputs from the input model.

                        :param x: Input data.
                        :type x: `torch.Tensor`
                        :return: a list of output layers, where the last 2 layers are logit and final outputs.
                        :rtype: `list`
                        """
                        # pylint: disable=W0212
                        # disable pylint because access to _model required
                        import torch.nn as nn

                        result = []
                        if isinstance(self._model, nn.Sequential):
                            for _, module_ in self._model._modules.items():
                                x = module_(x)
                                result.append(x)

                        elif isinstance(self._model, nn.Module):
                            x = self._model(x)
                            result.append(x)

                        else:
                            raise TypeError("The input model must inherit from `nn.Module`.")

                        return result

                    @property
                    def get_layers(self) -> List[str]:
                        """
                        Return the hidden layers in the model, if applicable.

                        :return: The hidden layers in the model, input and output layers excluded.

                        .. warning:: `get_layers` tries to infer the internal structure of the model.
                                     This feature comes with no guarantees on the correctness of the result.
                                     The intended order of the layers tries to match their order in the model, but this
                                     is not guaranteed either. In addition, the function can only infer the internal
                                     layers if the input model is of type `nn.Sequential`, otherwise, it will only
                                     return the logit layer.
                        """
                        import torch.nn as nn

                        result = []
                        if isinstance(self._model, nn.Sequential):
                            # pylint: disable=W0212
                            # disable pylint because access to _modules required
                            for name, module_ in self._model._modules.items():  # type: ignore
                                result.append(name + "_" + str(module_))

                        elif isinstance(self._model, nn.Module):
                            result.append("final_layer")

                        else:
                            raise TypeError("The input model must inherit from `nn.Module`.")
                        logger.info(
                            "Inferred %i hidden layers on PyTorch classifier.", len(result),
                        )

                        return result

                # Set newly created class as private attribute
                self._model_wrapper = ModelWrapper

            # Use model wrapping class to wrap the PyTorch model received as argument
            return self._model_wrapper(model)

        except ImportError:
            raise ImportError("Could not find PyTorch (`torch`) installation.") from ImportError<|MERGE_RESOLUTION|>--- conflicted
+++ resolved
@@ -55,8 +55,6 @@
     This class implements a classifier with the PyTorch framework.
     """
 
-<<<<<<< HEAD
-=======
     estimator_params = PyTorchEstimator.estimator_params + ClassifierMixin.estimator_params + [
         "loss",
         "input_shape",
@@ -66,8 +64,6 @@
         "loss_scale",
     ]
 
-    @deprecated_keyword_arg("channel_index", end_version="1.6.0", replaced_by="channels_first")
->>>>>>> 38eea27b
     def __init__(
         self,
         model: "torch.nn.Module",

--- conflicted
+++ resolved
@@ -254,11 +254,7 @@
         x_preprocessed, _ = self._apply_preprocessing(x, y=None, fit=False)
 
         # Run predictions with batching
-<<<<<<< HEAD
-        preds = np.zeros((x_preprocessed.shape[0], self.nb_classes()), dtype=NUMPY_DTYPE)
-=======
-        predictions = np.zeros((x_preprocessed.shape[0], self.nb_classes), dtype=NUMPY_DTYPE)
->>>>>>> a5d92759
+        predictions = np.zeros((x_preprocessed.shape[0], self.nb_classes()), dtype=NUMPY_DTYPE)
         for batch_index in range(int(np.ceil(x_preprocessed.shape[0] / float(batch_size)))):
             begin, end = batch_index * batch_size, min((batch_index + 1) * batch_size, x_preprocessed.shape[0])
             predictions[begin:end] = self._predictions([x_preprocessed[begin:end]])[0]

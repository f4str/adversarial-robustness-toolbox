--- conflicted
+++ resolved
@@ -24,10 +24,7 @@
 from __future__ import absolute_import, division, print_function, unicode_literals
 
 import logging
-<<<<<<< HEAD
-=======
 import math
->>>>>>> 68939e06
 from typing import Optional, Union, Tuple
 
 import random

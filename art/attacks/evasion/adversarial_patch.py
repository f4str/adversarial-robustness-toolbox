--- conflicted
+++ resolved
@@ -136,14 +136,7 @@
             labels=np.broadcast_to(np.array(self.target), x.shape[0]), nb_classes=self.classifier.nb_classes()
         )
 
-<<<<<<< HEAD
-        for _ in trange(self.max_iter, desc='Adversarial patch'):
-=======
-        for i_step in range(self.max_iter):
-            if i_step == 0 or (i_step + 1) % 100 == 0:
-                logger.info("Training Step: %i", i_step + 1)
-
->>>>>>> 7eb58444
+        for _ in trange(self.max_iter, desc="Adversarial patch"):
             if self.clip_patch is not None:
                 for i_channel, (a_min, a_max) in enumerate(self.clip_patch):
                     self.patch[:, :, i_channel] = np.clip(self.patch[:, :, i_channel], a_min=a_min, a_max=a_max)

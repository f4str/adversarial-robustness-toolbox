# MIT License
#
# Copyright (C) The Adversarial Robustness Toolbox (ART) Authors 2021
#
# Permission is hereby granted, free of charge, to any person obtaining a copy of this software and associated
# documentation files (the "Software"), to deal in the Software without restriction, including without limitation the
# rights to use, copy, modify, merge, publish, distribute, sublicense, and/or sell copies of the Software, and to permit
# persons to whom the Software is furnished to do so, subject to the following conditions:
#
# The above copyright notice and this permission notice shall be included in all copies or substantial portions of the
# Software.
#
# THE SOFTWARE IS PROVIDED "AS IS", WITHOUT WARRANTY OF ANY KIND, EXPRESS OR IMPLIED, INCLUDING BUT NOT LIMITED TO THE
# WARRANTIES OF MERCHANTABILITY, FITNESS FOR A PARTICULAR PURPOSE AND NONINFRINGEMENT. IN NO EVENT SHALL THE
# AUTHORS OR COPYRIGHT HOLDERS BE LIABLE FOR ANY CLAIM, DAMAGES OR OTHER LIABILITY, WHETHER IN AN ACTION OF CONTRACT,
# TORT OR OTHERWISE, ARISING FROM, OUT OF OR IN CONNECTION WITH THE SOFTWARE OR THE USE OR OTHER DEALINGS IN THE
# SOFTWARE.
"""
This module implements attribute inference attacks.
"""
from __future__ import absolute_import, division, print_function, unicode_literals

import logging
from typing import Optional, Union, TYPE_CHECKING

import numpy as np
from sklearn.neural_network import MLPClassifier
from sklearn.ensemble import RandomForestClassifier

from art.estimators.classification.classifier import ClassifierMixin
from art.attacks.attack import AttributeInferenceAttack
from art.utils import check_and_transform_label_format, float_to_categorical, floats_to_one_hot, get_feature_values

if TYPE_CHECKING:
    from art.utils import CLASSIFIER_TYPE

logger = logging.getLogger(__name__)


class AttributeInferenceBaseline(AttributeInferenceAttack):
    """
    Implementation of a baseline attribute inference, not using a model.

    The idea is to train a simple neural network to learn the attacked feature from the rest of the features. Should
    be used to compare with other attribute inference results.
    """

    _estimator_requirements = ()

    def __init__(
        self,
        attack_model_type: str = "nn",
        attack_model: Optional["CLASSIFIER_TYPE"] = None,
        attack_feature: Union[int, slice] = 0,
    ):
        """
        Create an AttributeInferenceBaseline attack instance.

        :param attack_model_type: the type of default attack model to train, optional. Should be one of `nn` (for neural
                                  network, default) or `rf` (for random forest). If `attack_model` is supplied, this
                                  option will be ignored.
        :param attack_model: The attack model to train, optional. If none is provided, a default model will be created.
        :param attack_feature: The index of the feature to be attacked or a slice representing multiple indexes in
                               case of a one-hot encoded feature.
        """
        super().__init__(estimator=None, attack_feature=attack_feature)

        if isinstance(self.attack_feature, int):
            self.single_index_feature = True
        else:
            self.single_index_feature = False

        self._values: Optional[list] = None

        if attack_model:
            if ClassifierMixin not in type(attack_model).__mro__:
                raise ValueError("Attack model must be of type Classifier.")
            self.attack_model = attack_model
        elif attack_model_type == "nn":
            self.attack_model = MLPClassifier(
                hidden_layer_sizes=(100,),
                activation="relu",
                solver="adam",
                alpha=0.0001,
                batch_size="auto",
                learning_rate="constant",
                learning_rate_init=0.001,
                power_t=0.5,
                max_iter=2000,
                shuffle=True,
                random_state=None,
                tol=0.0001,
                verbose=False,
                warm_start=False,
                momentum=0.9,
                nesterovs_momentum=True,
                early_stopping=False,
                validation_fraction=0.1,
                beta_1=0.9,
                beta_2=0.999,
                epsilon=1e-08,
                n_iter_no_change=10,
                max_fun=15000,
            )
        elif attack_model_type == "rf":
            self.attack_model = RandomForestClassifier()
        else:
            raise ValueError("Illegal value for parameter `attack_model_type`.")

        self._check_params()

    def fit(self, x: np.ndarray) -> None:
        """
        Train the attack model.

        :param x: Input to training process. Includes all features used to train the original model.
        """

        # Checks:
        if self.single_index_feature and isinstance(self.attack_feature, int) and self.attack_feature >= x.shape[1]:
            raise ValueError("attack_feature must be a valid index to a feature in x")

        # get vector of attacked feature
        y = x[:, self.attack_feature]
        self._values = get_feature_values(y, self.single_index_feature)
        if self.single_index_feature:
            y_one_hot = float_to_categorical(y)
        else:
            y_one_hot = floats_to_one_hot(y)
        y_ready = check_and_transform_label_format(y_one_hot, len(np.unique(y)), return_one_hot=True)
        if y_ready is None:
            raise ValueError("None value detected.")

        # create training set for attack model
        x_train = np.delete(x, self.attack_feature, 1).astype(np.float32)

        # train attack model
        self.attack_model.fit(x_train, y_ready)

    def infer(self, x: np.ndarray, y: Optional[np.ndarray] = None, **kwargs) -> np.ndarray:
        """
        Infer the attacked feature.

        :param x: Input to attack. Includes all features except the attacked feature.
        :param y: Not used in this attack.
        :param values: Possible values for attacked feature. For a single column feature this should be a simple list
                       containing all possible values, in increasing order (the smallest value in the 0 index and so
                       on). For a multi-column feature (for example 1-hot encoded and then scaled), this should be a
                       list of lists, where each internal list represents a column (in increasing order) and the values
                       represent the possible values for that column (in increasing order).
        :type values: list
        :return: The inferred feature values.
        """
        x_test = x.astype(np.float32)
        values = kwargs.get("values")

<<<<<<< HEAD
        if self.single_index_feature:
            if values is None:
                raise ValueError("Missing parameter `values`.")

            return np.array([values[np.argmax(arr)] for arr in self.attack_model.predict(x_test)])

        if values is not None:
            predictions = self.attack_model.predict(x_test).astype(np.float32)
            i = 0
            for column in predictions.T:
                for index in range(len(values[i])):
                    np.place(column, [column == index], values[i][index])
                i += 1
            return np.array(predictions)
=======
        # if provided, override the values computed in fit()
        if "values" in kwargs.keys():
            self._values = kwargs.get("values")
>>>>>>> bbd88999

        predictions = self.attack_model.predict(x_test).astype(np.float32)

        if self._values is not None:
            if self.single_index_feature:
                predictions = np.array([self._values[np.argmax(arr)] for arr in predictions])
            else:
                i = 0
                for column in predictions.T:
                    for index in range(len(self._values[i])):
                        np.place(column, [column == index], self._values[i][index])
                    i += 1
        return np.array(predictions)

    def _check_params(self) -> None:

        if not isinstance(self.attack_feature, int) and not isinstance(self.attack_feature, slice):
            raise ValueError("Attack feature must be either an integer or a slice object.")

        if isinstance(self.attack_feature, int) and self.attack_feature < 0:
            raise ValueError("Attack feature index must be positive.")<|MERGE_RESOLUTION|>--- conflicted
+++ resolved
@@ -154,26 +154,9 @@
         x_test = x.astype(np.float32)
         values = kwargs.get("values")
 
-<<<<<<< HEAD
-        if self.single_index_feature:
-            if values is None:
-                raise ValueError("Missing parameter `values`.")
-
-            return np.array([values[np.argmax(arr)] for arr in self.attack_model.predict(x_test)])
-
-        if values is not None:
-            predictions = self.attack_model.predict(x_test).astype(np.float32)
-            i = 0
-            for column in predictions.T:
-                for index in range(len(values[i])):
-                    np.place(column, [column == index], values[i][index])
-                i += 1
-            return np.array(predictions)
-=======
         # if provided, override the values computed in fit()
         if "values" in kwargs.keys():
             self._values = kwargs.get("values")
->>>>>>> bbd88999
 
         predictions = self.attack_model.predict(x_test).astype(np.float32)
 

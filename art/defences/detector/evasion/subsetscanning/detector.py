# MIT License
#
# Copyright (C) The Adversarial Robustness Toolbox (ART) Authors 2018
#
# Permission is hereby granted, free of charge, to any person obtaining a copy of this software and associated
# documentation files (the "Software"), to deal in the Software without restriction, including without limitation the
# rights to use, copy, modify, merge, publish, distribute, sublicense, and/or sell copies of the Software, and to permit
# persons to whom the Software is furnished to do so, subject to the following conditions:
#
# The above copyright notice and this permission notice shall be included in all copies or substantial portions of the
# Software.
#
# THE SOFTWARE IS PROVIDED "AS IS", WITHOUT WARRANTY OF ANY KIND, EXPRESS OR IMPLIED, INCLUDING BUT NOT LIMITED TO THE
# WARRANTIES OF MERCHANTABILITY, FITNESS FOR A PARTICULAR PURPOSE AND NONINFRINGEMENT. IN NO EVENT SHALL THE
# AUTHORS OR COPYRIGHT HOLDERS BE LIABLE FOR ANY CLAIM, DAMAGES OR OTHER LIABILITY, WHETHER IN AN ACTION OF CONTRACT,
# TORT OR OTHERWISE, ARISING FROM, OUT OF OR IN CONNECTION WITH THE SOFTWARE OR THE USE OR OTHER DEALINGS IN THE
# SOFTWARE.
"""
This module implements the fast generalized subset scan based detector.
"""

from __future__ import absolute_import, division, print_function, unicode_literals

import logging
from typing import List, Optional, Tuple, Union, TYPE_CHECKING

# pylint: disable=E0001
import numpy as np
<<<<<<< HEAD
from sklearn import metrics
=======
import six
from tqdm import trange, tqdm
>>>>>>> 83cc8514

from art.defences.detector.evasion import Scanner
from art.estimators.classification.classifier import ClassifierNeuralNetwork
from art.utils import deprecated


if TYPE_CHECKING:
    from art.config import CLIP_VALUES_TYPE
    from art.data_generators import DataGenerator

logger = logging.getLogger(__name__)


class SubsetScanningDetector(ClassifierNeuralNetwork):
    """
    Fast generalized subset scan based detector by McFowland, E., Speakman, S., and Neill, D. B. (2013).

    | Paper link: https://www.cs.cmu.edu/~neill/papers/mcfowland13a.pdf
    """

    def __init__(
        self,
        classifier: ClassifierNeuralNetwork,
        bgd_data: np.ndarray,
        layer: Union[int, str],
    ) -> None:
        """
        Create a `SubsetScanningDetector` instance which is used to the detect the presence of adversarial samples.

<<<<<<< HEAD
        :param classifier: The model being evaluated for its robustness to anomalies (e.g. adversarial samples).
        :param bgd_data: The background data used to learn a null model. Typically dataset used to train the classifier.
        :param layer: The layer from which to extract activations to perform scan
=======
        :param classifier: The model being evaluated for its robustness to anomalies (eg. adversarial samples).
        :type classifier: :class:`art.estimators.classification.Classifier`
        :param bgd_data: The background data used to learn a null model. Typically dataset used to train the classifier.
        :type bgd_data: `np.ndarray`
        :param layer: The layer from which to extract activations to perform scan.
        :type layer: `int` or `str`
>>>>>>> 83cc8514
        """
        super(SubsetScanningDetector, self).__init__(
            clip_values=classifier.clip_values,
            channel_index=classifier.channel_index,
            channels_first=classifier.channels_first,
            preprocessing_defences=classifier.preprocessing_defences,
            preprocessing=classifier.preprocessing,
        )
        self.detector = classifier
        self.bgd_data = bgd_data

        # Ensure that layer is well-defined
        if isinstance(layer, int):
            if layer < 0 or layer >= len(classifier.layer_names):
                raise ValueError(
                    "Layer index %d is outside of range (0 to %d included)."
                    % (layer, len(classifier.layer_names) - 1)
                )
            self._layer_name = classifier.layer_names[layer]
        else:
            if layer not in classifier.layer_names:
                raise ValueError("Layer name %s is not part of the graph." % layer)
            self._layer_name = layer

        bgd_activations = classifier.get_activations(
            bgd_data, self._layer_name, batch_size=128
        )
        if len(bgd_activations.shape) == 4:
            dim2 = (
                bgd_activations.shape[1]
                * bgd_activations.shape[2]
                * bgd_activations.shape[3]
            )
            bgd_activations = np.reshape(
                bgd_activations, (bgd_activations.shape[0], dim2)
            )

        self.sorted_bgd_activations = np.sort(bgd_activations, axis=0)

    def calculate_pvalue_ranges(self, eval_x: np.ndarray) -> np.ndarray:
        """
        Returns computed p-value ranges.

        :param eval_x: Data being evaluated for anomalies.
        :return: P-value ranges.
        """
        bgd_activations = self.sorted_bgd_activations
        eval_activations = self.detector.get_activations(
            eval_x, self._layer_name, batch_size=128
        )

        if len(eval_activations.shape) == 4:
            dim2 = (
                eval_activations.shape[1]
                * eval_activations.shape[2]
                * eval_activations.shape[3]
            )
            eval_activations = np.reshape(
                eval_activations, (eval_activations.shape[0], dim2)
            )

        bgrecords_n = bgd_activations.shape[0]
        records_n = eval_activations.shape[0]
        atrr_n = eval_activations.shape[1]

        pvalue_ranges = np.empty((records_n, atrr_n, 2))

        for j in range(atrr_n):
            pvalue_ranges[:, j, 0] = np.searchsorted(
                bgd_activations[:, j], eval_activations[:, j], side="right"
            )
            pvalue_ranges[:, j, 1] = np.searchsorted(
                bgd_activations[:, j], eval_activations[:, j], side="left"
            )

        pvalue_ranges = bgrecords_n - pvalue_ranges

        pvalue_ranges[:, :, 0] = np.divide(pvalue_ranges[:, :, 0], bgrecords_n + 1)
        pvalue_ranges[:, :, 1] = np.divide(pvalue_ranges[:, :, 1] + 1, bgrecords_n + 1)

        return pvalue_ranges

    def scan(
        self,
        clean_x: np.ndarray,
        adv_x: np.ndarray,
        clean_size: Optional[int] = None,
        advs_size: Optional[int] = None,
        run: int = 10,
    ) -> Tuple[list, list, float]:
        """
        Returns scores of highest scoring subsets.

        :param clean_x: Data presumably without anomalies.
        :param adv_x: Data presumably with anomalies (adversarial samples).
        :param clean_size:
        :param advs_size:
<<<<<<< HEAD
        :param run:
        :return: (clean_scores, adv_scores, detectionpower).
=======
        :param advs_size: `int`
        :param run: Number of runs.
        :type run: `int`
        :return: (clean_scores, adv_scores, detectionpower)
        :rtype: `list`, `list`, `float`
>>>>>>> 83cc8514
        """
        clean_pvalranges = self.calculate_pvalue_ranges(clean_x)
        adv_pvalranges = self.calculate_pvalue_ranges(adv_x)

        clean_scores = []
        adv_scores = []

        if clean_size is None and advs_size is None:
            # Individual scan
<<<<<<< HEAD
            for j, _ in enumerate(clean_pvalranges):
                best_score, _, _, _ = Scanner.fgss_individ_for_nets(clean_pvalranges[j])
                clean_scores.append(best_score)
            for j, _ in enumerate(adv_pvalranges):
                best_score, _, _, _ = Scanner.fgss_individ_for_nets(adv_pvalranges[j])
                adv_scores.append(best_score)
=======
            with tqdm(len(clean_pvalranges) + len(adv_pvalranges), desc="Subset scanning") as pbar:
                for j in range(len(clean_pvalranges)):
                    best_score, _, _, _ = Scanner.fgss_individ_for_nets(clean_pvalranges[j])
                    clean_scores.append(best_score)
                    pbar.update(1)
                for j in range(len(adv_pvalranges)):
                    best_score, _, _, _ = Scanner.fgss_individ_for_nets(adv_pvalranges[j])
                    adv_scores.append(best_score)
                    pbar.update(1)

>>>>>>> 83cc8514
        else:
            len_adv_x = len(adv_x)
            len_clean_x = len(clean_x)

            for _ in trange(run, desc="Subset scanning"):
                np.random.seed()

                advchoice = np.random.choice(range(len_adv_x), advs_size, replace=False)
                cleanchoice = np.random.choice(
                    range(len_clean_x), clean_size, replace=False
                )

                combined_pvals = np.concatenate(
                    (clean_pvalranges[cleanchoice], adv_pvalranges[advchoice]), axis=0
                )

                best_score, _, _, _ = Scanner.fgss_for_nets(
                    clean_pvalranges[cleanchoice]
                )
                clean_scores.append(best_score)
                best_score, _, _, _ = Scanner.fgss_for_nets(combined_pvals)
                adv_scores.append(best_score)

        y_true = np.append([np.ones(len(adv_scores))], [np.zeros(len(clean_scores))])
        all_scores = np.append([adv_scores], [clean_scores])

        fpr, tpr, _ = metrics.roc_curve(y_true, all_scores)
        roc_auc = metrics.auc(fpr, tpr)
        detectionpower = roc_auc

        return clean_scores, adv_scores, detectionpower

    def fit(
        self,
        x: np.ndarray,
        y: np.ndarray,
        batch_size: int = 128,
        nb_epochs: int = 20,
        **kwargs
    ) -> None:
        """
        Fit the detector using training data. Assumes that the classifier is already trained.

        :raises `NotImplementedException`: This method is not supported for detectors.
        """
        raise NotImplementedError

    def predict(self, x: np.ndarray, batch_size: int = 128, **kwargs) -> np.ndarray:
        """
        Perform detection of adversarial data and return prediction as tuple.

        :raises `NotImplementedException`: This method is not supported for detectors.
        """
        raise NotImplementedError

    def fit_generator(
        self, generator: "DataGenerator", nb_epochs: int = 20, **kwargs
    ) -> None:
        """
        Fit the classifier using the generator gen that yields batches as specified. This function is not supported
        for this detector.

        :raises `NotImplementedException`: This method is not supported for detectors.
        """
        raise NotImplementedError

    def nb_classes(self) -> int:
        return self.detector.nb_classes

    @property
    def input_shape(self) -> Tuple[int, ...]:
        return self.detector.input_shape

    @property
    def clip_values(self) -> Optional["CLIP_VALUES_TYPE"]:
        return self.detector.clip_values

    @property
    @deprecated(end_version="1.5.0", replaced_by="channels_first")
    def channel_index(self) -> Optional[int]:
        return self.detector.channel_index

    @property
    def channels_first(self) -> bool:
        """
        :return: Boolean to indicate index of the color channels in the sample `x`.
        """
        return self.channels_first

    @property
    def learning_phase(self) -> Optional[bool]:
        return self.detector.learning_phase

    def class_gradient(
        self, x: np.ndarray, label: Union[int, List[int], None] = None, **kwargs
    ) -> np.ndarray:
        return self.detector.class_gradient(x, label=label)

    def loss_gradient(self, x: np.ndarray, y: np.ndarray, **kwargs) -> np.ndarray:
        return self.detector.loss_gradient(x, y)

    def get_activations(
        self, x: np.ndarray, layer: Union[int, str], batch_size: int, framework: bool = False
    ) -> np.ndarray:
        """
        Return the output of the specified layer for input `x`. `layer` is specified by layer index (between 0 and
        `nb_layers - 1`) or by name. The number of layers can be determined by counting the results returned by
        calling `layer_names`. This function is not supported for this detector.

        :raises `NotImplementedException`: This method is not supported for detectors.
        """
        raise NotImplementedError

    def set_learning_phase(self, train: bool) -> None:
        self.detector.set_learning_phase(train)

    def save(self, filename: str, path: Optional[str] = None) -> None:
        self.detector.save(filename, path)<|MERGE_RESOLUTION|>--- conflicted
+++ resolved
@@ -26,12 +26,9 @@
 
 # pylint: disable=E0001
 import numpy as np
-<<<<<<< HEAD
+import six
 from sklearn import metrics
-=======
-import six
 from tqdm import trange, tqdm
->>>>>>> 83cc8514
 
 from art.defences.detector.evasion import Scanner
 from art.estimators.classification.classifier import ClassifierNeuralNetwork
@@ -52,27 +49,13 @@
     | Paper link: https://www.cs.cmu.edu/~neill/papers/mcfowland13a.pdf
     """
 
-    def __init__(
-        self,
-        classifier: ClassifierNeuralNetwork,
-        bgd_data: np.ndarray,
-        layer: Union[int, str],
-    ) -> None:
+    def __init__(self, classifier: ClassifierNeuralNetwork, bgd_data: np.ndarray, layer: Union[int, str],) -> None:
         """
         Create a `SubsetScanningDetector` instance which is used to the detect the presence of adversarial samples.
 
-<<<<<<< HEAD
         :param classifier: The model being evaluated for its robustness to anomalies (e.g. adversarial samples).
         :param bgd_data: The background data used to learn a null model. Typically dataset used to train the classifier.
-        :param layer: The layer from which to extract activations to perform scan
-=======
-        :param classifier: The model being evaluated for its robustness to anomalies (eg. adversarial samples).
-        :type classifier: :class:`art.estimators.classification.Classifier`
-        :param bgd_data: The background data used to learn a null model. Typically dataset used to train the classifier.
-        :type bgd_data: `np.ndarray`
         :param layer: The layer from which to extract activations to perform scan.
-        :type layer: `int` or `str`
->>>>>>> 83cc8514
         """
         super(SubsetScanningDetector, self).__init__(
             clip_values=classifier.clip_values,
@@ -88,8 +71,7 @@
         if isinstance(layer, int):
             if layer < 0 or layer >= len(classifier.layer_names):
                 raise ValueError(
-                    "Layer index %d is outside of range (0 to %d included)."
-                    % (layer, len(classifier.layer_names) - 1)
+                    "Layer index %d is outside of range (0 to %d included)." % (layer, len(classifier.layer_names) - 1)
                 )
             self._layer_name = classifier.layer_names[layer]
         else:
@@ -97,18 +79,10 @@
                 raise ValueError("Layer name %s is not part of the graph." % layer)
             self._layer_name = layer
 
-        bgd_activations = classifier.get_activations(
-            bgd_data, self._layer_name, batch_size=128
-        )
+        bgd_activations = classifier.get_activations(bgd_data, self._layer_name, batch_size=128)
         if len(bgd_activations.shape) == 4:
-            dim2 = (
-                bgd_activations.shape[1]
-                * bgd_activations.shape[2]
-                * bgd_activations.shape[3]
-            )
-            bgd_activations = np.reshape(
-                bgd_activations, (bgd_activations.shape[0], dim2)
-            )
+            dim2 = bgd_activations.shape[1] * bgd_activations.shape[2] * bgd_activations.shape[3]
+            bgd_activations = np.reshape(bgd_activations, (bgd_activations.shape[0], dim2))
 
         self.sorted_bgd_activations = np.sort(bgd_activations, axis=0)
 
@@ -120,19 +94,11 @@
         :return: P-value ranges.
         """
         bgd_activations = self.sorted_bgd_activations
-        eval_activations = self.detector.get_activations(
-            eval_x, self._layer_name, batch_size=128
-        )
+        eval_activations = self.detector.get_activations(eval_x, self._layer_name, batch_size=128)
 
         if len(eval_activations.shape) == 4:
-            dim2 = (
-                eval_activations.shape[1]
-                * eval_activations.shape[2]
-                * eval_activations.shape[3]
-            )
-            eval_activations = np.reshape(
-                eval_activations, (eval_activations.shape[0], dim2)
-            )
+            dim2 = eval_activations.shape[1] * eval_activations.shape[2] * eval_activations.shape[3]
+            eval_activations = np.reshape(eval_activations, (eval_activations.shape[0], dim2))
 
         bgrecords_n = bgd_activations.shape[0]
         records_n = eval_activations.shape[0]
@@ -141,12 +107,8 @@
         pvalue_ranges = np.empty((records_n, atrr_n, 2))
 
         for j in range(atrr_n):
-            pvalue_ranges[:, j, 0] = np.searchsorted(
-                bgd_activations[:, j], eval_activations[:, j], side="right"
-            )
-            pvalue_ranges[:, j, 1] = np.searchsorted(
-                bgd_activations[:, j], eval_activations[:, j], side="left"
-            )
+            pvalue_ranges[:, j, 0] = np.searchsorted(bgd_activations[:, j], eval_activations[:, j], side="right")
+            pvalue_ranges[:, j, 1] = np.searchsorted(bgd_activations[:, j], eval_activations[:, j], side="left")
 
         pvalue_ranges = bgrecords_n - pvalue_ranges
 
@@ -170,16 +132,8 @@
         :param adv_x: Data presumably with anomalies (adversarial samples).
         :param clean_size:
         :param advs_size:
-<<<<<<< HEAD
         :param run:
         :return: (clean_scores, adv_scores, detectionpower).
-=======
-        :param advs_size: `int`
-        :param run: Number of runs.
-        :type run: `int`
-        :return: (clean_scores, adv_scores, detectionpower)
-        :rtype: `list`, `list`, `float`
->>>>>>> 83cc8514
         """
         clean_pvalranges = self.calculate_pvalue_ranges(clean_x)
         adv_pvalranges = self.calculate_pvalue_ranges(adv_x)
@@ -189,14 +143,6 @@
 
         if clean_size is None and advs_size is None:
             # Individual scan
-<<<<<<< HEAD
-            for j, _ in enumerate(clean_pvalranges):
-                best_score, _, _, _ = Scanner.fgss_individ_for_nets(clean_pvalranges[j])
-                clean_scores.append(best_score)
-            for j, _ in enumerate(adv_pvalranges):
-                best_score, _, _, _ = Scanner.fgss_individ_for_nets(adv_pvalranges[j])
-                adv_scores.append(best_score)
-=======
             with tqdm(len(clean_pvalranges) + len(adv_pvalranges), desc="Subset scanning") as pbar:
                 for j in range(len(clean_pvalranges)):
                     best_score, _, _, _ = Scanner.fgss_individ_for_nets(clean_pvalranges[j])
@@ -207,7 +153,6 @@
                     adv_scores.append(best_score)
                     pbar.update(1)
 
->>>>>>> 83cc8514
         else:
             len_adv_x = len(adv_x)
             len_clean_x = len(clean_x)
@@ -216,17 +161,11 @@
                 np.random.seed()
 
                 advchoice = np.random.choice(range(len_adv_x), advs_size, replace=False)
-                cleanchoice = np.random.choice(
-                    range(len_clean_x), clean_size, replace=False
-                )
-
-                combined_pvals = np.concatenate(
-                    (clean_pvalranges[cleanchoice], adv_pvalranges[advchoice]), axis=0
-                )
-
-                best_score, _, _, _ = Scanner.fgss_for_nets(
-                    clean_pvalranges[cleanchoice]
-                )
+                cleanchoice = np.random.choice(range(len_clean_x), clean_size, replace=False)
+
+                combined_pvals = np.concatenate((clean_pvalranges[cleanchoice], adv_pvalranges[advchoice]), axis=0)
+
+                best_score, _, _, _ = Scanner.fgss_for_nets(clean_pvalranges[cleanchoice])
                 clean_scores.append(best_score)
                 best_score, _, _, _ = Scanner.fgss_for_nets(combined_pvals)
                 adv_scores.append(best_score)
@@ -240,14 +179,7 @@
 
         return clean_scores, adv_scores, detectionpower
 
-    def fit(
-        self,
-        x: np.ndarray,
-        y: np.ndarray,
-        batch_size: int = 128,
-        nb_epochs: int = 20,
-        **kwargs
-    ) -> None:
+    def fit(self, x: np.ndarray, y: np.ndarray, batch_size: int = 128, nb_epochs: int = 20, **kwargs) -> None:
         """
         Fit the detector using training data. Assumes that the classifier is already trained.
 
@@ -263,9 +195,7 @@
         """
         raise NotImplementedError
 
-    def fit_generator(
-        self, generator: "DataGenerator", nb_epochs: int = 20, **kwargs
-    ) -> None:
+    def fit_generator(self, generator: "DataGenerator", nb_epochs: int = 20, **kwargs) -> None:
         """
         Fit the classifier using the generator gen that yields batches as specified. This function is not supported
         for this detector.
@@ -301,9 +231,7 @@
     def learning_phase(self) -> Optional[bool]:
         return self.detector.learning_phase
 
-    def class_gradient(
-        self, x: np.ndarray, label: Union[int, List[int], None] = None, **kwargs
-    ) -> np.ndarray:
+    def class_gradient(self, x: np.ndarray, label: Union[int, List[int], None] = None, **kwargs) -> np.ndarray:
         return self.detector.class_gradient(x, label=label)
 
     def loss_gradient(self, x: np.ndarray, y: np.ndarray, **kwargs) -> np.ndarray:
